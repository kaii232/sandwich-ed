--- conflicted
+++ resolved
@@ -19,11 +19,7 @@
 class SyllabusGenerator:
     def __init__(self):
         self.client = self._get_bedrock_client()
-<<<<<<< HEAD
-        self.youtube_api_key = os.getenv("YOUTUBE_API_KEY", "AIzaSyBtUxbZLYX0-LE1qyOecXi2GO-nZJ-T5rY")  # Your API key as fallback
-=======
         self.youtube_api_key = os.getenv("YOUTUBE_API_KEY")  # Your API key as fallback
->>>>>>> 10a08fe5
         self.lesson_content_file = "lesson_content_cache.json"  # Cache for lesson content
     
     def _get_bedrock_client(self):
