"use client";

import { useEffect, useMemo, useState } from "react";
import { Badge } from "@/components/ui/badge";
import { Progress } from "@/components/ui/progress";
import Sandwich from "@/components/Sandwich";

import {
  BookOpen,
  CheckCircle,
  ChevronDown,
  ChevronRight,
  Lock,
  Menu,
  Target,
  X,
  PlayCircle,
} from "lucide-react";

type LessonTopic = {
  id: string;
  title: string;
};

type WeekItem = {
  week_number: number;
  title?: string;
  lesson_topics?: LessonTopic[];
  quiz_completed?: boolean;
};

interface SideTaskbarProps {
  /** Full course data from session (contains weeks, summary, etc.) */
  courseData: {
    summary?: { course_title?: string; difficulty?: string };
    weeks?: WeekItem[];
  } | null;

  /** Current week number (1-based) */
  weekNum: number;

  /** Total number of weeks */
  totalWeeks: number;

  /** Overall completion percentage (0..100) */
  progressPct: number;

  /** Session-only quiz results map: { week1: {...}, week2: {...}, ... } */
  savedQuizResults: Record<string, any>;

  /** Set of completed lesson ids: e.g., Set(["week_1_xyz", ...]) */
  completedLessons: Set<string>;

  /** Which section is currently opened in the main content (overview | lessonId | resources | quiz) */
  activeSection: string;

  /** Load a target week’s content; used for navigation */
  onFetchWeek: (weekNumber: number) => void | Promise<void>;

  /** Switch the active section in main content */
  onChangeActiveSection: (sectionId: string) => void;
}

export default function SideTaskbar({
  courseData,
  weekNum,
  totalWeeks,
  progressPct,
  savedQuizResults,
  completedLessons,
  activeSection,
  onFetchWeek,
  onChangeActiveSection,
}: SideTaskbarProps) {
  // Drawer open state: open on desktop by default, closed on mobile
  const [isOpen, setIsOpen] = useState(false);

  // Expand current week by default
  const [expandedWeeks, setExpandedWeeks] = useState<Set<number>>(
    new Set([weekNum || 1])
  );

  // Open/close defaults by viewport
  useEffect(() => {
    const sync = () => setIsOpen(window.innerWidth >= 1024); // lg breakpoint
    sync();
    window.addEventListener("resize", sync);
    return () => window.removeEventListener("resize", sync);
  }, []);

  // When week changes, ensure it’s expanded
  useEffect(() => {
    setExpandedWeeks((prev) => new Set([...prev, weekNum]));
  }, [weekNum]);

  // Derived helpers (kept local so parent stays lean)

  const isWeekUnlocked = (n: number) => {
    if (n === 1) return true;
    const prev = savedQuizResults[`week${n - 1}`];
    return !!(prev && prev.results?.percentage > 40); // Must score above 40% to unlock next week
  };

  const isWeekCompleted = (n: number) => {
    const wk = courseData?.weeks?.[n - 1];
    const lessons = wk?.lesson_topics ?? [];
    if (!lessons.length) return false;
    return lessons
      .map((ls) => `week_${n}_${ls.id}`)
      .every((id) => completedLessons.has(id));
  };

  const courseTitle = courseData?.summary?.course_title || "Your Course";
  const difficulty = courseData?.summary?.difficulty || "Beginner";

  // UI handlers

  const toggleWeekExpansion = (n: number) => {
    setExpandedWeeks((prev) => {
      const next = new Set(prev);
      if (next.has(n)) next.delete(n);
      else next.add(n);
      return next;
    });
  };

  const goWeekSection = (n: number, sectionId: string) => {
    // Ensure week data is fetched and switch section
    onFetchWeek(n);
    onChangeActiveSection(sectionId);
    // Close drawer on mobile
    if (window.innerWidth < 1024) setIsOpen(false);
  };

  // --- Render ---

  return (
    <>
      {/* Floating mobile toggle button (hidden on desktop) */}
      <button
        aria-label="Open sidebar"
        onClick={() => setIsOpen(true)}
        className="lg:hidden fixed left-3 top-3 z-[60] inline-flex items-center gap-2 rounded-lg border bg-white text-black px-3 py-2 text-sm shadow-sm"
      >
        <Menu className="h-4 w-4" />
        Course
      </button>

      {/* Overlay for mobile */}
      <div
        className={`fixed inset-0 z-40 bg-black/30 backdrop-blur-sm transition-opacity lg:hidden ${
          isOpen
            ? "opacity-100 pointer-events-auto"
            : "opacity-0 pointer-events-none"
        }`}
        onClick={() => setIsOpen(false)}
      />

      {/* Sidebar drawer (mobile) + dock (desktop) */}
      <aside
        className={`fixed left-0 top-0 z-50 h-dvh w-80 bg-white text-black border-r shadow-sm
        transition-transform duration-300 ease-out
        ${isOpen ? "translate-x-0" : "-translate-x-full"}
        lg:translate-x-0`}
        aria-label="Course sidebar"
      >
        {/* Mobile header w/ close */}
        <div className="lg:hidden flex items-center justify-between px-3 py-3 border-b">
          <div className="text-sm font-medium">{courseTitle}</div>
          <button
            aria-label="Close sidebar"
            onClick={() => setIsOpen(false)}
            className="inline-flex items-center rounded-lg border px-2.5 py-1.5 text-sm hover:bg-neutral-50"
          >
            <X className="h-4 w-4" />
          </button>
        </div>

        {/* Scrollable content */}
        <div className="h-[calc(100dvh-0px)] lg:h-dvh overflow-y-auto px-3 pb-6">
          {/* Header card */}
          <div className="rounded-2xl border overflow-hidden mt-3">
            <div className="p-4 border-b">
              <div className="flex items-start justify-between gap-2">
                <div>
                  <div className="text-lg font-semibold">{courseTitle}</div>
                  <p className="text-xs text-neutral-600 mt-1">
                    {difficulty} • {totalWeeks} weeks
                  </p>
                </div>
                <Badge>Week {weekNum}</Badge>
              </div>
            </div>

            <div className="p-4 space-y-4">
              <div className="flex justify-center my-4">
                <Sandwich
                  totalWeeks={totalWeeks}
                  /* mark unlocked weeks from your savedQuizResults */
                  progress={Array.from({ length: totalWeeks }, (_, i) => ({
                    week: i + 1,
                    unlocked:
                      (savedQuizResults[`week${i + 1}`]?.results?.percentage ??
                        0) > 40,
                  }))}
                  themeOffset={0} // try 0..4 to vary first filling
                  width={320}
                  overlap={20}
                  showLockedDimmed // show every week; locked ones are dimmed
                  altPrefix="Learning geometry"
                />
              </div>

              {/* Progress */}
              <div>
                <div className="flex items-center justify-between text-sm mb-2">
                  <span>Overall Progress</span>
                  <span className="text-neutral-600">
                    {Math.round(progressPct)}%
                  </span>
                </div>
                <Progress value={progressPct} />
              </div>

              {/* Session results */}
              {Object.keys(savedQuizResults).length > 0 && (
                <div className="border-t pt-4">
                  <div className="text-xs uppercase tracking-wide text-neutral-500 mb-2">
                    Current Session Results
                  </div>
                  <div className="space-y-1">
                    {Object.entries(savedQuizResults).map(
                      ([weekKey, result]: [string, any]) => (
                        <div
                          key={weekKey}
                          className="flex items-center justify-between text-sm"
                        >
                          <span className="text-neutral-700">
                            {weekKey.replace("week", "Week ")}
                          </span>
                          <span
                            className={`font-medium ${
                              result.results.percentage >= 90
                                ? "text-green-600"
                                : result.results.percentage >= 80
                                ? "text-blue-600"
                                : result.results.percentage >= 60
                                ? "text-yellow-600"
                                : result.results.percentage > 40
                                ? "text-orange-600"
                                : "text-red-600"
                            }`}
                          >
                            {result.results.percentage}%
                          </span>
                        </div>
                      )
                    )}
                  </div>
                </div>
              )}

              {/* Week list */}
              <div className="border-t pt-4 space-y-1">
                <div className="text-xs uppercase tracking-wide text-neutral-500 mb-3">
                  Course Content
                </div>

                {(courseData?.weeks ?? []).map((weekData, idx) => {
                  const n = weekData.week_number || idx + 1;
                  const unlocked = isWeekUnlocked(n);
                  const completed = isWeekCompleted(n);
                  const expanded = expandedWeeks.has(n);
                  const current = n === weekNum;

                  return (
                    <div key={n} className="space-y-1">
                      {/* Week header */}
                      <button
                        onClick={() => {
                          if (unlocked) {
                            // expand/collapse and fetch on first open
                            const willOpen = !expanded;
                            toggleWeekExpansion(n);
                            if (willOpen) onFetchWeek(n);
                          }
                        }}
                        disabled={!unlocked}
                        className={`w-full flex items-center gap-2 p-3 rounded-lg text-left transition-all ${
                          current
                            ? "bg-blue-50 border border-blue-200"
                            : unlocked
                            ? "hover:bg-neutral-50 border border-transparent"
                            : "bg-neutral-50 border border-transparent cursor-not-allowed"
                        }`}
                      >
                        <div className="flex-shrink-0">
                          {!unlocked ? (
                            <Lock className="w-4 h-4 text-neutral-400" />
                          ) : completed ? (
                            <CheckCircle className="w-4 h-4 text-green-500" />
                          ) : expanded ? (
                            <ChevronDown className="w-4 h-4 text-neutral-600" />
                          ) : (
                            <ChevronRight className="w-4 h-4 text-neutral-600" />
                          )}
                        </div>

                        <div className="flex-1 min-w-0">
                          <div
                            className={`text-sm font-medium ${
                              !unlocked
                                ? "text-neutral-400"
                                : "text-neutral-900"
                            }`}
                          >
                            Week {n}
                          </div>
                          <div
                            className={`text-xs truncate ${
                              !unlocked
                                ? "text-neutral-400"
                                : "text-neutral-600"
                            }`}
                          >
                            {weekData.title?.replace(`Week ${n}: `, "") ||
                              "Loading..."}
                          </div>
                        </div>
                      </button>

                      {/* Week content */}
                      {expanded && unlocked && (
                        <div className="ml-6 space-y-1 pb-2">
                          {/* Overview */}
                          <button
                            onClick={() => goWeekSection(n, "overview")}
                            className={`w-full flex items-center gap-2 p-2 rounded text-left text-sm transition ${
                              current && activeSection === "overview"
                                ? "bg-blue-100 text-blue-700"
                                : "hover:bg-neutral-50 text-neutral-700"
                            }`}
                          >
                            <Target className="w-3.5 h-3.5" />
                            <span>Week Overview & Objectives</span>
                          </button>

                          {/* Lessons */}
                          {(weekData.lesson_topics ?? []).map((lesson) => {
                            const lessonId = `week_${n}_${lesson.id}`;
                            const done = completedLessons.has(lessonId);
                            const isActive =
                              current && activeSection === lesson.id;

                            return (
                              <div key={lesson.id}>
                                <button
                                  onClick={() => goWeekSection(n, lesson.id)}
                                  className={`w-full flex items-center gap-2 p-2 rounded text-left text-sm transition ${
                                    isActive
                                      ? "bg-blue-100 text-blue-700"
                                      : "hover:bg-neutral-50 text-neutral-700"
                                  }`}
                                >
                                  <div className="flex-shrink-0">
                                    {done ? (
                                      <CheckCircle className="w-3.5 h-3.5 text-green-500" />
                                    ) : (
                                      <PlayCircle className="w-3.5 h-3.5 text-neutral-500" />
                                    )}
                                  </div>
                                  <span className="truncate">
                                    {lesson.title}
                                  </span>
                                </button>
                              </div>
                            );
                          })}

                          {/* Resources */}
                          <button
                            onClick={() => goWeekSection(n, "resources")}
                            className={`w-full flex items-center gap-2 p-2 rounded text-left text-sm transition ${
                              current && activeSection === "resources"
                                ? "bg-blue-100 text-blue-700"
                                : "hover:bg-neutral-50 text-neutral-700"
                            }`}
                          >
                            <BookOpen className="w-3.5 h-3.5" />
                            <span>Additional Resources</span>
                          </button>

                          {/* Quiz */}
                          <button
                            onClick={() => goWeekSection(n, "quiz")}
                            className={`w-full flex items-center gap-2 p-2 rounded text-left text-sm transition ${
                              current && activeSection === "quiz"
                                ? "bg-blue-100 text-blue-700"
                                : "hover:bg-neutral-50 text-neutral-700"
                            }`}
                          >
                            <div className="flex-shrink-0">
<<<<<<< HEAD
                              {savedQuizResults[`week${n}`]?.results?.percentage > 40 ? (
=======
                              {savedQuizResults[`week${n}`]?.results
                                ?.percentage > 40 ? (
>>>>>>> 10a08fe5
                                <CheckCircle className="w-3.5 h-3.5 text-green-500" />
                              ) : (
                                <Target className="w-3.5 h-3.5 text-neutral-500" />
                              )}
                            </div>
                            <span>
                              {n >= totalWeeks ? "Assessment Guide" : "Quiz"}
                            </span>
                            {savedQuizResults[`week${n}`] && (
                              <span className="ml-auto text-xs text-green-600 font-medium">
                                {
                                  savedQuizResults[`week${n}`].results
                                    .percentage
                                }
                                %
                              </span>
                            )}
                          </button>
                        </div>
                      )}
                    </div>
                  );
                })}
              </div>
            </div>
          </div>
        </div>
      </aside>

      {/* Desktop spacer so content doesn't sit under the docked sidebar */}
      <div className="hidden lg:block w-80 shrink-0" aria-hidden />
    </>
  );
}<|MERGE_RESOLUTION|>--- conflicted
+++ resolved
@@ -400,12 +400,8 @@
                             }`}
                           >
                             <div className="flex-shrink-0">
-<<<<<<< HEAD
-                              {savedQuizResults[`week${n}`]?.results?.percentage > 40 ? (
-=======
                               {savedQuizResults[`week${n}`]?.results
                                 ?.percentage > 40 ? (
->>>>>>> 10a08fe5
                                 <CheckCircle className="w-3.5 h-3.5 text-green-500" />
                               ) : (
                                 <Target className="w-3.5 h-3.5 text-neutral-500" />
